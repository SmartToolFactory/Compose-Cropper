package com.smarttoolfactory.cropper.settings

import androidx.compose.runtime.Immutable
import androidx.compose.ui.Modifier
import androidx.compose.ui.graphics.Color
import androidx.compose.ui.layout.ContentScale
import androidx.compose.ui.unit.Dp
import androidx.compose.ui.unit.IntSize
import androidx.compose.ui.unit.dp
import com.smarttoolfactory.cropper.ImageCropper
import com.smarttoolfactory.cropper.crop
import com.smarttoolfactory.cropper.model.AspectRatio
import com.smarttoolfactory.cropper.model.CropOutline
import com.smarttoolfactory.cropper.model.OutlineType
import com.smarttoolfactory.cropper.model.aspectRatios
import com.smarttoolfactory.cropper.state.CropState
import com.smarttoolfactory.cropper.ui.theme.DefaultBackgroundColor
import com.smarttoolfactory.cropper.ui.theme.DefaultHandleColor
import com.smarttoolfactory.cropper.ui.theme.DefaultOverlayColor

/**
 * Contains the default values used by [ImageCropper]
 */
object CropDefaults {

    /**
     * Properties effect crop behavior that should be passed to [CropState]
     */
    fun properties(
        cropType: CropType = CropType.Dynamic,
        handleSize: Float,
        maxZoom: Float = 10f,
        contentScale: ContentScale = ContentScale.Fit,
        cropOutlineProperty: CropOutlineProperty,
        aspectRatio: AspectRatio = aspectRatios[2].aspectRatio,
        overlayRatio: Float = .9f,
        pannable: Boolean = true,
        fling: Boolean = false,
        zoomable: Boolean = true,
        rotatable: Boolean = false,
<<<<<<< HEAD
        fixedAspectRatio: Boolean = false,
=======
        requiredSize: IntSize? = null,
>>>>>>> 28a3506f
    ): CropProperties {
        return CropProperties(
            cropType = cropType,
            handleSize = handleSize,
            contentScale = contentScale,
            cropOutlineProperty = cropOutlineProperty,
            maxZoom = maxZoom,
            aspectRatio = aspectRatio,
            overlayRatio = overlayRatio,
            pannable = pannable,
            fling = fling,
            zoomable = zoomable,
            rotatable = rotatable,
<<<<<<< HEAD
            fixedAspectRatio = fixedAspectRatio,
=======
            requiredSize = requiredSize,
>>>>>>> 28a3506f
        )
    }

    /**
     * Style is cosmetic changes that don't effect how [CropState] behaves because of that
     * none of these properties are passed to [CropState]
     */
    fun style(
        drawOverlay: Boolean = true,
        drawGrid: Boolean = true,
        strokeWidth: Dp = 1.dp,
        overlayColor: Color = DefaultOverlayColor,
        handleColor: Color = DefaultHandleColor,
        backgroundColor: Color = DefaultBackgroundColor
    ): CropStyle {
        return CropStyle(
            drawOverlay = drawOverlay,
            drawGrid = drawGrid,
            strokeWidth = strokeWidth,
            overlayColor = overlayColor,
            handleColor = handleColor,
            backgroundColor = backgroundColor
        )
    }
}

/**
 * Data class for selecting cropper properties. Fields of this class control inner work
 * of [CropState] while some such as [cropType], [aspectRatio], [handleSize]
 * is shared between ui and state.
 */
@Immutable
data class CropProperties internal constructor(
    val cropType: CropType,
    val handleSize: Float,
    val contentScale: ContentScale,
    val cropOutlineProperty: CropOutlineProperty,
    val aspectRatio: AspectRatio,
    val overlayRatio: Float,
    val pannable: Boolean,
    val fling: Boolean,
    val rotatable: Boolean,
    val zoomable: Boolean,
    val maxZoom: Float,
<<<<<<< HEAD
    val fixedAspectRatio: Boolean = false,
=======
    val requiredSize: IntSize? = null,
>>>>>>> 28a3506f
)

/**
 * Data class for cropper styling only. None of the properties of this class is used
 * by [CropState] or [Modifier.crop]
 */
@Immutable
data class CropStyle internal constructor(
    val drawOverlay: Boolean,
    val drawGrid: Boolean,
    val strokeWidth: Dp,
    val overlayColor: Color,
    val handleColor: Color,
    val backgroundColor: Color,
    val cropTheme: CropTheme = CropTheme.Dark
)

/**
 * Property for passing [CropOutline] between settings UI to [ImageCropper]
 */
@Immutable
data class CropOutlineProperty(
    val outlineType: OutlineType,
    val cropOutline: CropOutline
)

/**
 * Light, Dark or system controlled theme
 */
enum class CropTheme{
    Light,
    Dark,
    System
}<|MERGE_RESOLUTION|>--- conflicted
+++ resolved
@@ -38,11 +38,8 @@
         fling: Boolean = false,
         zoomable: Boolean = true,
         rotatable: Boolean = false,
-<<<<<<< HEAD
         fixedAspectRatio: Boolean = false,
-=======
-        requiredSize: IntSize? = null,
->>>>>>> 28a3506f
+        requiredSize: IntSize? = null
     ): CropProperties {
         return CropProperties(
             cropType = cropType,
@@ -56,11 +53,8 @@
             fling = fling,
             zoomable = zoomable,
             rotatable = rotatable,
-<<<<<<< HEAD
             fixedAspectRatio = fixedAspectRatio,
-=======
-            requiredSize = requiredSize,
->>>>>>> 28a3506f
+            requiredSize = requiredSize
         )
     }
 
@@ -105,11 +99,8 @@
     val rotatable: Boolean,
     val zoomable: Boolean,
     val maxZoom: Float,
-<<<<<<< HEAD
     val fixedAspectRatio: Boolean = false,
-=======
-    val requiredSize: IntSize? = null,
->>>>>>> 28a3506f
+    val requiredSize: IntSize? = null
 )
 
 /**
